import collections
import sys
import unittest
from test import support
from weakref import proxy
import pickle
from random import choice

import functools

original_functools = functools
py_functools = support.import_fresh_module('functools', blocked=['_functools'])
c_functools = support.import_fresh_module('functools', fresh=['_functools'])

class BaseTest(unittest.TestCase):

    """Base class required for testing C and Py implementations."""

    def setUp(self):

        # The module must be explicitly set so that the proper
        # interaction between the c module and the python module
        # can be controlled.
        self.partial = self.module.partial
        super(BaseTest, self).setUp()

class BaseTestC(BaseTest):
    module = c_functools

class BaseTestPy(BaseTest):
    module = py_functools

PythonPartial = py_functools.partial

def capture(*args, **kw):
    """capture all positional and keyword arguments"""
    return args, kw

def signature(part):
    """ return the signature of a partial object """
    return (part.func, part.args, part.keywords, part.__dict__)

class TestPartial(object):

    partial = functools.partial

    def test_basic_examples(self):
        p = self.partial(capture, 1, 2, a=10, b=20)
        self.assertTrue(callable(p))
        self.assertEqual(p(3, 4, b=30, c=40),
                         ((1, 2, 3, 4), dict(a=10, b=30, c=40)))
        p = self.partial(map, lambda x: x*10)
        self.assertEqual(list(p([1,2,3,4])), [10, 20, 30, 40])

    def test_attributes(self):
        p = self.partial(capture, 1, 2, a=10, b=20)
        # attributes should be readable
        self.assertEqual(p.func, capture)
        self.assertEqual(p.args, (1, 2))
        self.assertEqual(p.keywords, dict(a=10, b=20))
        # attributes should not be writable
        if not isinstance(self.partial, type):
            return
        self.assertRaises(AttributeError, setattr, p, 'func', map)
        self.assertRaises(AttributeError, setattr, p, 'args', (1, 2))
        self.assertRaises(AttributeError, setattr, p, 'keywords', dict(a=1, b=2))

        p = self.partial(hex)
        try:
            del p.__dict__
        except TypeError:
            pass
        else:
            self.fail('partial object allowed __dict__ to be deleted')

    def test_argument_checking(self):
        self.assertRaises(TypeError, self.partial)     # need at least a func arg
        try:
            self.partial(2)()
        except TypeError:
            pass
        else:
            self.fail('First arg not checked for callability')

    def test_protection_of_callers_dict_argument(self):
        # a caller's dictionary should not be altered by partial
        def func(a=10, b=20):
            return a
        d = {'a':3}
        p = self.partial(func, a=5)
        self.assertEqual(p(**d), 3)
        self.assertEqual(d, {'a':3})
        p(b=7)
        self.assertEqual(d, {'a':3})

    def test_arg_combinations(self):
        # exercise special code paths for zero args in either partial
        # object or the caller
        p = self.partial(capture)
        self.assertEqual(p(), ((), {}))
        self.assertEqual(p(1,2), ((1,2), {}))
        p = self.partial(capture, 1, 2)
        self.assertEqual(p(), ((1,2), {}))
        self.assertEqual(p(3,4), ((1,2,3,4), {}))

    def test_kw_combinations(self):
        # exercise special code paths for no keyword args in
        # either the partial object or the caller
        p = self.partial(capture)
        self.assertEqual(p(), ((), {}))
        self.assertEqual(p(a=1), ((), {'a':1}))
        p = self.partial(capture, a=1)
        self.assertEqual(p(), ((), {'a':1}))
        self.assertEqual(p(b=2), ((), {'a':1, 'b':2}))
        # keyword args in the call override those in the partial object
        self.assertEqual(p(a=3, b=2), ((), {'a':3, 'b':2}))

    def test_positional(self):
        # make sure positional arguments are captured correctly
        for args in [(), (0,), (0,1), (0,1,2), (0,1,2,3)]:
            p = self.partial(capture, *args)
            expected = args + ('x',)
            got, empty = p('x')
            self.assertTrue(expected == got and empty == {})

    def test_keyword(self):
        # make sure keyword arguments are captured correctly
        for a in ['a', 0, None, 3.5]:
            p = self.partial(capture, a=a)
            expected = {'a':a,'x':None}
            empty, got = p(x=None)
            self.assertTrue(expected == got and empty == ())

    def test_no_side_effects(self):
        # make sure there are no side effects that affect subsequent calls
        p = self.partial(capture, 0, a=1)
        args1, kw1 = p(1, b=2)
        self.assertTrue(args1 == (0,1) and kw1 == {'a':1,'b':2})
        args2, kw2 = p()
        self.assertTrue(args2 == (0,) and kw2 == {'a':1})

    def test_error_propagation(self):
        def f(x, y):
            x / y
        self.assertRaises(ZeroDivisionError, self.partial(f, 1, 0))
        self.assertRaises(ZeroDivisionError, self.partial(f, 1), 0)
        self.assertRaises(ZeroDivisionError, self.partial(f), 1, 0)
        self.assertRaises(ZeroDivisionError, self.partial(f, y=0), 1)

    def test_weakref(self):
        f = self.partial(int, base=16)
        p = proxy(f)
        self.assertEqual(f.func, p.func)
        f = None
        self.assertRaises(ReferenceError, getattr, p, 'func')

    def test_with_bound_and_unbound_methods(self):
        data = list(map(str, range(10)))
        join = self.partial(str.join, '')
        self.assertEqual(join(data), '0123456789')
        join = self.partial(''.join)
        self.assertEqual(join(data), '0123456789')

    def test_repr(self):
        args = (object(), object())
        args_repr = ', '.join(repr(a) for a in args)
        kwargs = {'a': object(), 'b': object()}
        kwargs_repr = ', '.join("%s=%r" % (k, v) for k, v in kwargs.items())
        if self.partial is functools.partial:
            name = 'functools.partial'
        else:
            name = self.partial.__name__

        f = self.partial(capture)
        self.assertEqual('{}({!r})'.format(name, capture),
                         repr(f))

        f = self.partial(capture, *args)
        self.assertEqual('{}({!r}, {})'.format(name, capture, args_repr),
                         repr(f))

        f = self.partial(capture, **kwargs)
        self.assertEqual('{}({!r}, {})'.format(name, capture, kwargs_repr),
                         repr(f))

        f = self.partial(capture, *args, **kwargs)
        self.assertEqual('{}({!r}, {}, {})'.format(name, capture, args_repr, kwargs_repr),
                         repr(f))

    def test_pickle(self):
        f = self.partial(signature, 'asdf', bar=True)
        f.add_something_to__dict__ = True
        f_copy = pickle.loads(pickle.dumps(f))
        self.assertEqual(signature(f), signature(f_copy))

<<<<<<< HEAD
class TestPartialC(BaseTestC, TestPartial):
=======
    # Issue 6083: Reference counting bug
    def test_setstate_refcount(self):
        class BadSequence:
            def __len__(self):
                return 4
            def __getitem__(self, key):
                if key == 0:
                    return max
                elif key == 1:
                    return tuple(range(1000000))
                elif key in (2, 3):
                    return {}
                raise IndexError

        f = self.thetype(object)
        self.assertRaisesRegex(SystemError,
                "new style getargs format but argument is not a tuple",
                f.__setstate__, BadSequence())

class PartialSubclass(functools.partial):
>>>>>>> 1d0bb9c8
    pass

class TestPartialPy(BaseTestPy, TestPartial):

    def test_pickle(self):
        raise unittest.SkipTest("Python implementation of partial isn't picklable")

    def test_repr(self):
        raise unittest.SkipTest("Python implementation of partial uses own repr")

class TestPartialCSubclass(BaseTestC, TestPartial):

    class PartialSubclass(c_functools.partial):
        pass

    partial = staticmethod(PartialSubclass)

class TestPartialPySubclass(TestPartialPy):

    class PartialSubclass(c_functools.partial):
        pass

<<<<<<< HEAD
    partial = staticmethod(PartialSubclass)
=======
    # the python version isn't picklable
    def test_pickle(self): pass
    def test_setstate_refcount(self): pass
>>>>>>> 1d0bb9c8

class TestUpdateWrapper(unittest.TestCase):

    def check_wrapper(self, wrapper, wrapped,
                      assigned=functools.WRAPPER_ASSIGNMENTS,
                      updated=functools.WRAPPER_UPDATES):
        # Check attributes were assigned
        for name in assigned:
            self.assertTrue(getattr(wrapper, name) is getattr(wrapped, name))
        # Check attributes were updated
        for name in updated:
            wrapper_attr = getattr(wrapper, name)
            wrapped_attr = getattr(wrapped, name)
            for key in wrapped_attr:
                self.assertTrue(wrapped_attr[key] is wrapper_attr[key])

    def _default_update(self):
        def f(a:'This is a new annotation'):
            """This is a test"""
            pass
        f.attr = 'This is also a test'
        def wrapper(b:'This is the prior annotation'):
            pass
        functools.update_wrapper(wrapper, f)
        return wrapper, f

    def test_default_update(self):
        wrapper, f = self._default_update()
        self.check_wrapper(wrapper, f)
        self.assertIs(wrapper.__wrapped__, f)
        self.assertEqual(wrapper.__name__, 'f')
        self.assertEqual(wrapper.__qualname__, f.__qualname__)
        self.assertEqual(wrapper.attr, 'This is also a test')
        self.assertEqual(wrapper.__annotations__['a'], 'This is a new annotation')
        self.assertNotIn('b', wrapper.__annotations__)

    @unittest.skipIf(sys.flags.optimize >= 2,
                     "Docstrings are omitted with -O2 and above")
    def test_default_update_doc(self):
        wrapper, f = self._default_update()
        self.assertEqual(wrapper.__doc__, 'This is a test')

    def test_no_update(self):
        def f():
            """This is a test"""
            pass
        f.attr = 'This is also a test'
        def wrapper():
            pass
        functools.update_wrapper(wrapper, f, (), ())
        self.check_wrapper(wrapper, f, (), ())
        self.assertEqual(wrapper.__name__, 'wrapper')
        self.assertNotEqual(wrapper.__qualname__, f.__qualname__)
        self.assertEqual(wrapper.__doc__, None)
        self.assertEqual(wrapper.__annotations__, {})
        self.assertFalse(hasattr(wrapper, 'attr'))

    def test_selective_update(self):
        def f():
            pass
        f.attr = 'This is a different test'
        f.dict_attr = dict(a=1, b=2, c=3)
        def wrapper():
            pass
        wrapper.dict_attr = {}
        assign = ('attr',)
        update = ('dict_attr',)
        functools.update_wrapper(wrapper, f, assign, update)
        self.check_wrapper(wrapper, f, assign, update)
        self.assertEqual(wrapper.__name__, 'wrapper')
        self.assertNotEqual(wrapper.__qualname__, f.__qualname__)
        self.assertEqual(wrapper.__doc__, None)
        self.assertEqual(wrapper.attr, 'This is a different test')
        self.assertEqual(wrapper.dict_attr, f.dict_attr)

    def test_missing_attributes(self):
        def f():
            pass
        def wrapper():
            pass
        wrapper.dict_attr = {}
        assign = ('attr',)
        update = ('dict_attr',)
        # Missing attributes on wrapped object are ignored
        functools.update_wrapper(wrapper, f, assign, update)
        self.assertNotIn('attr', wrapper.__dict__)
        self.assertEqual(wrapper.dict_attr, {})
        # Wrapper must have expected attributes for updating
        del wrapper.dict_attr
        with self.assertRaises(AttributeError):
            functools.update_wrapper(wrapper, f, assign, update)
        wrapper.dict_attr = 1
        with self.assertRaises(AttributeError):
            functools.update_wrapper(wrapper, f, assign, update)

    @support.requires_docstrings
    @unittest.skipIf(sys.flags.optimize >= 2,
                     "Docstrings are omitted with -O2 and above")
    def test_builtin_update(self):
        # Test for bug #1576241
        def wrapper():
            pass
        functools.update_wrapper(wrapper, max)
        self.assertEqual(wrapper.__name__, 'max')
        self.assertTrue(wrapper.__doc__.startswith('max('))
        self.assertEqual(wrapper.__annotations__, {})

class TestWraps(TestUpdateWrapper):

    def _default_update(self):
        def f():
            """This is a test"""
            pass
        f.attr = 'This is also a test'
        @functools.wraps(f)
        def wrapper():
            pass
        self.check_wrapper(wrapper, f)
        return wrapper, f

    def test_default_update(self):
        wrapper, f = self._default_update()
        self.assertEqual(wrapper.__name__, 'f')
        self.assertEqual(wrapper.__qualname__, f.__qualname__)
        self.assertEqual(wrapper.attr, 'This is also a test')

    @unittest.skipIf(sys.flags.optimize >= 2,
                     "Docstrings are omitted with -O2 and above")
    def test_default_update_doc(self):
        wrapper, _ = self._default_update()
        self.assertEqual(wrapper.__doc__, 'This is a test')

    def test_no_update(self):
        def f():
            """This is a test"""
            pass
        f.attr = 'This is also a test'
        @functools.wraps(f, (), ())
        def wrapper():
            pass
        self.check_wrapper(wrapper, f, (), ())
        self.assertEqual(wrapper.__name__, 'wrapper')
        self.assertNotEqual(wrapper.__qualname__, f.__qualname__)
        self.assertEqual(wrapper.__doc__, None)
        self.assertFalse(hasattr(wrapper, 'attr'))

    def test_selective_update(self):
        def f():
            pass
        f.attr = 'This is a different test'
        f.dict_attr = dict(a=1, b=2, c=3)
        def add_dict_attr(f):
            f.dict_attr = {}
            return f
        assign = ('attr',)
        update = ('dict_attr',)
        @functools.wraps(f, assign, update)
        @add_dict_attr
        def wrapper():
            pass
        self.check_wrapper(wrapper, f, assign, update)
        self.assertEqual(wrapper.__name__, 'wrapper')
        self.assertNotEqual(wrapper.__qualname__, f.__qualname__)
        self.assertEqual(wrapper.__doc__, None)
        self.assertEqual(wrapper.attr, 'This is a different test')
        self.assertEqual(wrapper.dict_attr, f.dict_attr)

class TestReduce(unittest.TestCase):
    func = functools.reduce

    def test_reduce(self):
        class Squares:
            def __init__(self, max):
                self.max = max
                self.sofar = []

            def __len__(self):
                return len(self.sofar)

            def __getitem__(self, i):
                if not 0 <= i < self.max: raise IndexError
                n = len(self.sofar)
                while n <= i:
                    self.sofar.append(n*n)
                    n += 1
                return self.sofar[i]
        def add(x, y):
            return x + y
        self.assertEqual(self.func(add, ['a', 'b', 'c'], ''), 'abc')
        self.assertEqual(
            self.func(add, [['a', 'c'], [], ['d', 'w']], []),
            ['a','c','d','w']
        )
        self.assertEqual(self.func(lambda x, y: x*y, range(2,8), 1), 5040)
        self.assertEqual(
            self.func(lambda x, y: x*y, range(2,21), 1),
            2432902008176640000
        )
        self.assertEqual(self.func(add, Squares(10)), 285)
        self.assertEqual(self.func(add, Squares(10), 0), 285)
        self.assertEqual(self.func(add, Squares(0), 0), 0)
        self.assertRaises(TypeError, self.func)
        self.assertRaises(TypeError, self.func, 42, 42)
        self.assertRaises(TypeError, self.func, 42, 42, 42)
        self.assertEqual(self.func(42, "1"), "1") # func is never called with one item
        self.assertEqual(self.func(42, "", "1"), "1") # func is never called with one item
        self.assertRaises(TypeError, self.func, 42, (42, 42))
        self.assertRaises(TypeError, self.func, add, []) # arg 2 must not be empty sequence with no initial value
        self.assertRaises(TypeError, self.func, add, "")
        self.assertRaises(TypeError, self.func, add, ())
        self.assertRaises(TypeError, self.func, add, object())

        class TestFailingIter:
            def __iter__(self):
                raise RuntimeError
        self.assertRaises(RuntimeError, self.func, add, TestFailingIter())

        self.assertEqual(self.func(add, [], None), None)
        self.assertEqual(self.func(add, [], 42), 42)

        class BadSeq:
            def __getitem__(self, index):
                raise ValueError
        self.assertRaises(ValueError, self.func, 42, BadSeq())

    # Test reduce()'s use of iterators.
    def test_iterator_usage(self):
        class SequenceClass:
            def __init__(self, n):
                self.n = n
            def __getitem__(self, i):
                if 0 <= i < self.n:
                    return i
                else:
                    raise IndexError

        from operator import add
        self.assertEqual(self.func(add, SequenceClass(5)), 10)
        self.assertEqual(self.func(add, SequenceClass(5), 42), 52)
        self.assertRaises(TypeError, self.func, add, SequenceClass(0))
        self.assertEqual(self.func(add, SequenceClass(0), 42), 42)
        self.assertEqual(self.func(add, SequenceClass(1)), 0)
        self.assertEqual(self.func(add, SequenceClass(1), 42), 42)

        d = {"one": 1, "two": 2, "three": 3}
        self.assertEqual(self.func(add, d), "".join(d.keys()))

class TestCmpToKey(object):

    def test_cmp_to_key(self):
        def cmp1(x, y):
            return (x > y) - (x < y)
        key = self.cmp_to_key(cmp1)
        self.assertEqual(key(3), key(3))
        self.assertGreater(key(3), key(1))
        self.assertGreaterEqual(key(3), key(3))

        def cmp2(x, y):
            return int(x) - int(y)
        key = self.cmp_to_key(cmp2)
        self.assertEqual(key(4.0), key('4'))
        self.assertLess(key(2), key('35'))
        self.assertLessEqual(key(2), key('35'))
        self.assertNotEqual(key(2), key('35'))

    def test_cmp_to_key_arguments(self):
        def cmp1(x, y):
            return (x > y) - (x < y)
        key = self.cmp_to_key(mycmp=cmp1)
        self.assertEqual(key(obj=3), key(obj=3))
        self.assertGreater(key(obj=3), key(obj=1))
        with self.assertRaises((TypeError, AttributeError)):
            key(3) > 1    # rhs is not a K object
        with self.assertRaises((TypeError, AttributeError)):
            1 < key(3)    # lhs is not a K object
        with self.assertRaises(TypeError):
            key = self.cmp_to_key()             # too few args
        with self.assertRaises(TypeError):
            key = self.module.cmp_to_key(cmp1, None)   # too many args
        key = self.cmp_to_key(cmp1)
        with self.assertRaises(TypeError):
            key()                                    # too few args
        with self.assertRaises(TypeError):
            key(None, None)                          # too many args

    def test_bad_cmp(self):
        def cmp1(x, y):
            raise ZeroDivisionError
        key = self.cmp_to_key(cmp1)
        with self.assertRaises(ZeroDivisionError):
            key(3) > key(1)

        class BadCmp:
            def __lt__(self, other):
                raise ZeroDivisionError
        def cmp1(x, y):
            return BadCmp()
        with self.assertRaises(ZeroDivisionError):
            key(3) > key(1)

    def test_obj_field(self):
        def cmp1(x, y):
            return (x > y) - (x < y)
        key = self.cmp_to_key(mycmp=cmp1)
        self.assertEqual(key(50).obj, 50)

    def test_sort_int(self):
        def mycmp(x, y):
            return y - x
        self.assertEqual(sorted(range(5), key=self.cmp_to_key(mycmp)),
                         [4, 3, 2, 1, 0])

    def test_sort_int_str(self):
        def mycmp(x, y):
            x, y = int(x), int(y)
            return (x > y) - (x < y)
        values = [5, '3', 7, 2, '0', '1', 4, '10', 1]
        values = sorted(values, key=self.cmp_to_key(mycmp))
        self.assertEqual([int(value) for value in values],
                         [0, 1, 1, 2, 3, 4, 5, 7, 10])

    def test_hash(self):
        def mycmp(x, y):
            return y - x
        key = self.cmp_to_key(mycmp)
        k = key(10)
        self.assertRaises(TypeError, hash, k)
        self.assertNotIsInstance(k, collections.Hashable)

class TestCmpToKeyC(BaseTestC, TestCmpToKey):
    cmp_to_key = c_functools.cmp_to_key

class TestCmpToKeyPy(BaseTestPy, TestCmpToKey):
    cmp_to_key = staticmethod(py_functools.cmp_to_key)

class TestTotalOrdering(unittest.TestCase):

    def test_total_ordering_lt(self):
        @functools.total_ordering
        class A:
            def __init__(self, value):
                self.value = value
            def __lt__(self, other):
                return self.value < other.value
            def __eq__(self, other):
                return self.value == other.value
        self.assertTrue(A(1) < A(2))
        self.assertTrue(A(2) > A(1))
        self.assertTrue(A(1) <= A(2))
        self.assertTrue(A(2) >= A(1))
        self.assertTrue(A(2) <= A(2))
        self.assertTrue(A(2) >= A(2))

    def test_total_ordering_le(self):
        @functools.total_ordering
        class A:
            def __init__(self, value):
                self.value = value
            def __le__(self, other):
                return self.value <= other.value
            def __eq__(self, other):
                return self.value == other.value
        self.assertTrue(A(1) < A(2))
        self.assertTrue(A(2) > A(1))
        self.assertTrue(A(1) <= A(2))
        self.assertTrue(A(2) >= A(1))
        self.assertTrue(A(2) <= A(2))
        self.assertTrue(A(2) >= A(2))

    def test_total_ordering_gt(self):
        @functools.total_ordering
        class A:
            def __init__(self, value):
                self.value = value
            def __gt__(self, other):
                return self.value > other.value
            def __eq__(self, other):
                return self.value == other.value
        self.assertTrue(A(1) < A(2))
        self.assertTrue(A(2) > A(1))
        self.assertTrue(A(1) <= A(2))
        self.assertTrue(A(2) >= A(1))
        self.assertTrue(A(2) <= A(2))
        self.assertTrue(A(2) >= A(2))

    def test_total_ordering_ge(self):
        @functools.total_ordering
        class A:
            def __init__(self, value):
                self.value = value
            def __ge__(self, other):
                return self.value >= other.value
            def __eq__(self, other):
                return self.value == other.value
        self.assertTrue(A(1) < A(2))
        self.assertTrue(A(2) > A(1))
        self.assertTrue(A(1) <= A(2))
        self.assertTrue(A(2) >= A(1))
        self.assertTrue(A(2) <= A(2))
        self.assertTrue(A(2) >= A(2))

    def test_total_ordering_no_overwrite(self):
        # new methods should not overwrite existing
        @functools.total_ordering
        class A(int):
            pass
        self.assertTrue(A(1) < A(2))
        self.assertTrue(A(2) > A(1))
        self.assertTrue(A(1) <= A(2))
        self.assertTrue(A(2) >= A(1))
        self.assertTrue(A(2) <= A(2))
        self.assertTrue(A(2) >= A(2))

    def test_no_operations_defined(self):
        with self.assertRaises(ValueError):
            @functools.total_ordering
            class A:
                pass

    def test_bug_10042(self):
        @functools.total_ordering
        class TestTO:
            def __init__(self, value):
                self.value = value
            def __eq__(self, other):
                if isinstance(other, TestTO):
                    return self.value == other.value
                return False
            def __lt__(self, other):
                if isinstance(other, TestTO):
                    return self.value < other.value
                raise TypeError
        with self.assertRaises(TypeError):
            TestTO(8) <= ()

class TestLRU(unittest.TestCase):

    def test_lru(self):
        def orig(x, y):
            return 3 * x + y
        f = functools.lru_cache(maxsize=20)(orig)
        hits, misses, maxsize, currsize = f.cache_info()
        self.assertEqual(maxsize, 20)
        self.assertEqual(currsize, 0)
        self.assertEqual(hits, 0)
        self.assertEqual(misses, 0)

        domain = range(5)
        for i in range(1000):
            x, y = choice(domain), choice(domain)
            actual = f(x, y)
            expected = orig(x, y)
            self.assertEqual(actual, expected)
        hits, misses, maxsize, currsize = f.cache_info()
        self.assertTrue(hits > misses)
        self.assertEqual(hits + misses, 1000)
        self.assertEqual(currsize, 20)

        f.cache_clear()   # test clearing
        hits, misses, maxsize, currsize = f.cache_info()
        self.assertEqual(hits, 0)
        self.assertEqual(misses, 0)
        self.assertEqual(currsize, 0)
        f(x, y)
        hits, misses, maxsize, currsize = f.cache_info()
        self.assertEqual(hits, 0)
        self.assertEqual(misses, 1)
        self.assertEqual(currsize, 1)

        # Test bypassing the cache
        self.assertIs(f.__wrapped__, orig)
        f.__wrapped__(x, y)
        hits, misses, maxsize, currsize = f.cache_info()
        self.assertEqual(hits, 0)
        self.assertEqual(misses, 1)
        self.assertEqual(currsize, 1)

        # test size zero (which means "never-cache")
        @functools.lru_cache(0)
        def f():
            nonlocal f_cnt
            f_cnt += 1
            return 20
        self.assertEqual(f.cache_info().maxsize, 0)
        f_cnt = 0
        for i in range(5):
            self.assertEqual(f(), 20)
        self.assertEqual(f_cnt, 5)
        hits, misses, maxsize, currsize = f.cache_info()
        self.assertEqual(hits, 0)
        self.assertEqual(misses, 5)
        self.assertEqual(currsize, 0)

        # test size one
        @functools.lru_cache(1)
        def f():
            nonlocal f_cnt
            f_cnt += 1
            return 20
        self.assertEqual(f.cache_info().maxsize, 1)
        f_cnt = 0
        for i in range(5):
            self.assertEqual(f(), 20)
        self.assertEqual(f_cnt, 1)
        hits, misses, maxsize, currsize = f.cache_info()
        self.assertEqual(hits, 4)
        self.assertEqual(misses, 1)
        self.assertEqual(currsize, 1)

        # test size two
        @functools.lru_cache(2)
        def f(x):
            nonlocal f_cnt
            f_cnt += 1
            return x*10
        self.assertEqual(f.cache_info().maxsize, 2)
        f_cnt = 0
        for x in 7, 9, 7, 9, 7, 9, 8, 8, 8, 9, 9, 9, 8, 8, 8, 7:
            #    *  *              *                          *
            self.assertEqual(f(x), x*10)
        self.assertEqual(f_cnt, 4)
        hits, misses, maxsize, currsize = f.cache_info()
        self.assertEqual(hits, 12)
        self.assertEqual(misses, 4)
        self.assertEqual(currsize, 2)

    def test_lru_with_maxsize_none(self):
        @functools.lru_cache(maxsize=None)
        def fib(n):
            if n < 2:
                return n
            return fib(n-1) + fib(n-2)
        self.assertEqual([fib(n) for n in range(16)],
            [0, 1, 1, 2, 3, 5, 8, 13, 21, 34, 55, 89, 144, 233, 377, 610])
        self.assertEqual(fib.cache_info(),
            functools._CacheInfo(hits=28, misses=16, maxsize=None, currsize=16))
        fib.cache_clear()
        self.assertEqual(fib.cache_info(),
            functools._CacheInfo(hits=0, misses=0, maxsize=None, currsize=0))

    def test_lru_with_exceptions(self):
        # Verify that user_function exceptions get passed through without
        # creating a hard-to-read chained exception.
        # http://bugs.python.org/issue13177
        for maxsize in (None, 128):
            @functools.lru_cache(maxsize)
            def func(i):
                return 'abc'[i]
            self.assertEqual(func(0), 'a')
            with self.assertRaises(IndexError) as cm:
                func(15)
            self.assertIsNone(cm.exception.__context__)
            # Verify that the previous exception did not result in a cached entry
            with self.assertRaises(IndexError):
                func(15)

    def test_lru_with_types(self):
        for maxsize in (None, 128):
            @functools.lru_cache(maxsize=maxsize, typed=True)
            def square(x):
                return x * x
            self.assertEqual(square(3), 9)
            self.assertEqual(type(square(3)), type(9))
            self.assertEqual(square(3.0), 9.0)
            self.assertEqual(type(square(3.0)), type(9.0))
            self.assertEqual(square(x=3), 9)
            self.assertEqual(type(square(x=3)), type(9))
            self.assertEqual(square(x=3.0), 9.0)
            self.assertEqual(type(square(x=3.0)), type(9.0))
            self.assertEqual(square.cache_info().hits, 4)
            self.assertEqual(square.cache_info().misses, 4)

    def test_lru_with_keyword_args(self):
        @functools.lru_cache()
        def fib(n):
            if n < 2:
                return n
            return fib(n=n-1) + fib(n=n-2)
        self.assertEqual(
            [fib(n=number) for number in range(16)],
            [0, 1, 1, 2, 3, 5, 8, 13, 21, 34, 55, 89, 144, 233, 377, 610]
        )
        self.assertEqual(fib.cache_info(),
            functools._CacheInfo(hits=28, misses=16, maxsize=128, currsize=16))
        fib.cache_clear()
        self.assertEqual(fib.cache_info(),
            functools._CacheInfo(hits=0, misses=0, maxsize=128, currsize=0))

    def test_lru_with_keyword_args_maxsize_none(self):
        @functools.lru_cache(maxsize=None)
        def fib(n):
            if n < 2:
                return n
            return fib(n=n-1) + fib(n=n-2)
        self.assertEqual([fib(n=number) for number in range(16)],
            [0, 1, 1, 2, 3, 5, 8, 13, 21, 34, 55, 89, 144, 233, 377, 610])
        self.assertEqual(fib.cache_info(),
            functools._CacheInfo(hits=28, misses=16, maxsize=None, currsize=16))
        fib.cache_clear()
        self.assertEqual(fib.cache_info(),
            functools._CacheInfo(hits=0, misses=0, maxsize=None, currsize=0))

def test_main(verbose=None):
    test_classes = (
        TestPartialC,
        TestPartialPy,
        TestPartialCSubclass,
        TestPartialPySubclass,
        TestUpdateWrapper,
        TestTotalOrdering,
        TestCmpToKeyC,
        TestCmpToKeyPy,
        TestWraps,
        TestReduce,
        TestLRU,
    )
    support.run_unittest(*test_classes)

    # verify reference counting
    if verbose and hasattr(sys, "gettotalrefcount"):
        import gc
        counts = [None] * 5
        for i in range(len(counts)):
            support.run_unittest(*test_classes)
            gc.collect()
            counts[i] = sys.gettotalrefcount()
        print(counts)

if __name__ == '__main__':
    test_main(verbose=True)<|MERGE_RESOLUTION|>--- conflicted
+++ resolved
@@ -193,9 +193,8 @@
         f_copy = pickle.loads(pickle.dumps(f))
         self.assertEqual(signature(f), signature(f_copy))
 
-<<<<<<< HEAD
 class TestPartialC(BaseTestC, TestPartial):
-=======
+
     # Issue 6083: Reference counting bug
     def test_setstate_refcount(self):
         class BadSequence:
@@ -210,15 +209,11 @@
                     return {}
                 raise IndexError
 
-        f = self.thetype(object)
+        f = self.partial(object)
         self.assertRaisesRegex(SystemError,
                 "new style getargs format but argument is not a tuple",
                 f.__setstate__, BadSequence())
 
-class PartialSubclass(functools.partial):
->>>>>>> 1d0bb9c8
-    pass
-
 class TestPartialPy(BaseTestPy, TestPartial):
 
     def test_pickle(self):
@@ -227,7 +222,7 @@
     def test_repr(self):
         raise unittest.SkipTest("Python implementation of partial uses own repr")
 
-class TestPartialCSubclass(BaseTestC, TestPartial):
+class TestPartialCSubclass(TestPartialC):
 
     class PartialSubclass(c_functools.partial):
         pass
@@ -239,13 +234,7 @@
     class PartialSubclass(c_functools.partial):
         pass
 
-<<<<<<< HEAD
     partial = staticmethod(PartialSubclass)
-=======
-    # the python version isn't picklable
-    def test_pickle(self): pass
-    def test_setstate_refcount(self): pass
->>>>>>> 1d0bb9c8
 
 class TestUpdateWrapper(unittest.TestCase):
 
