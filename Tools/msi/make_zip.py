import argparse
import py_compile
import re
import sys
import shutil
import stat
import os
import tempfile

from itertools import chain
from pathlib import Path
from zipfile import ZipFile, ZIP_DEFLATED
import subprocess

TKTCL_RE = re.compile(r'^(_?tk|tcl).+\.(pyd|dll)', re.IGNORECASE)
DEBUG_RE = re.compile(r'_d\.(pyd|dll|exe|pdb|lib)$', re.IGNORECASE)
PYTHON_DLL_RE = re.compile(r'python\d\d?\.dll$', re.IGNORECASE)

DEBUG_FILES = {
    '_ctypes_test',
    '_testbuffer',
    '_testcapi',
    '_testconsole',
    '_testimportmultiple',
    '_testmultiphase',
    'xxlimited',
    'python3_dstub',
}

EXCLUDE_FROM_LIBRARY = {
    '__pycache__',
    'ensurepip',
    'idlelib',
    'pydoc_data',
    'site-packages',
    'tkinter',
    'turtledemo',
    'venv',
}

EXCLUDE_FILE_FROM_LIBRARY = {
    'bdist_wininst.py',
}

EXCLUDE_FILE_FROM_LIBS = {
    'ssleay',
    'libeay',
    'python3stub',
}

EXCLUDED_FILES = {
    'pyshellext',
}

def is_not_debug(p):
    if DEBUG_RE.search(p.name):
        return False

    if TKTCL_RE.search(p.name):
        return False

    return p.stem.lower() not in DEBUG_FILES and p.stem.lower() not in EXCLUDED_FILES

def is_not_debug_or_python(p):
    return is_not_debug(p) and not PYTHON_DLL_RE.search(p.name)

def include_in_lib(p):
    name = p.name.lower()
    if p.is_dir():
        if name in EXCLUDE_FROM_LIBRARY:
            return False
        if name == 'test' and p.parts[-2].lower() == 'lib':
            return False
        if name in {'test', 'tests'} and p.parts[-3].lower() == 'lib':
            return False
        return True

    if name in EXCLUDE_FILE_FROM_LIBRARY:
        return False

    # Special code is included below to patch this file back in
    if [d.lower() for d in p.parts[-3:]] == ['distutils', 'command', '__init__.py']:
        return False

    suffix = p.suffix.lower()
    return suffix not in {'.pyc', '.pyo', '.exe'}

def include_in_libs(p):
    if not is_not_debug(p):
        return False

    return p.stem.lower() not in EXCLUDE_FILE_FROM_LIBS

def include_in_tools(p):
    if p.is_dir() and p.name.lower() in {'scripts', 'i18n', 'pynche', 'demo', 'parser'}:
        return True

    return p.suffix.lower() in {'.py', '.pyw', '.txt'}

BASE_NAME = 'python{0.major}{0.minor}'.format(sys.version_info)

FULL_LAYOUT = [
    ('/', 'PCBuild/$arch', 'python.exe', is_not_debug),
    ('/', 'PCBuild/$arch', 'pythonw.exe', is_not_debug),
    ('/', 'PCBuild/$arch', 'python{}.dll'.format(sys.version_info.major), is_not_debug),
    ('/', 'PCBuild/$arch', '{}.dll'.format(BASE_NAME), is_not_debug),
    ('DLLs/', 'PCBuild/$arch', '*.pyd', is_not_debug),
    ('DLLs/', 'PCBuild/$arch', '*.dll', is_not_debug_or_python),
    ('include/', 'include', '*.h', None),
    ('include/', 'PC', 'pyconfig.h', None),
    ('Lib/', 'Lib', '**/*', include_in_lib),
    ('libs/', 'PCBuild/$arch', '*.lib', include_in_libs),
    ('Tools/', 'Tools', '**/*', include_in_tools),
]

EMBED_LAYOUT = [
    ('/', 'PCBuild/$arch', 'python*.exe', is_not_debug),
    ('/', 'PCBuild/$arch', '*.pyd', is_not_debug),
    ('/', 'PCBuild/$arch', '*.dll', is_not_debug),
    ('{}.zip'.format(BASE_NAME), 'Lib', '**/*', include_in_lib),
]

if os.getenv('DOC_FILENAME'):
    FULL_LAYOUT.append(('Doc/', 'Doc/build/htmlhelp', os.getenv('DOC_FILENAME'), None))
if os.getenv('VCREDIST_PATH'):
    FULL_LAYOUT.append(('/', os.getenv('VCREDIST_PATH'), 'vcruntime*.dll', None))
    EMBED_LAYOUT.append(('/', os.getenv('VCREDIST_PATH'), 'vcruntime*.dll', None))

def copy_to_layout(target, rel_sources):
    count = 0

    if target.suffix.lower() == '.zip':
        if target.exists():
            target.unlink()

        with ZipFile(str(target), 'w', ZIP_DEFLATED) as f:
            with tempfile.TemporaryDirectory() as tmpdir:
                for s, rel in rel_sources:
                    if rel.suffix.lower() == '.py':
                        pyc = Path(tmpdir) / rel.with_suffix('.pyc').name
                        try:
                            py_compile.compile(str(s), str(pyc), str(rel), doraise=True, optimize=2)
                        except py_compile.PyCompileError:
                            f.write(str(s), str(rel))
                        else:
                            f.write(str(pyc), str(rel.with_suffix('.pyc')))
                    else:
                        f.write(str(s), str(rel))
                    count += 1

    else:
        for s, rel in rel_sources:
            dest = target / rel
            try:
                dest.parent.mkdir(parents=True)
            except FileExistsError:
                pass
            if dest.is_file():
                dest.chmod(stat.S_IWRITE)
            shutil.copy(str(s), str(dest))
            if dest.is_file():
                dest.chmod(stat.S_IWRITE)
            count += 1

    return count

def rglob(root, pattern, condition):
    dirs = [root]
    recurse = pattern[:3] in {'**/', '**\\'}
    while dirs:
        d = dirs.pop(0)
        for f in d.glob(pattern[3:] if recurse else pattern):
            if recurse and f.is_dir() and (not condition or condition(f)):
                dirs.append(f)
            elif f.is_file() and (not condition or condition(f)):
                yield f, f.relative_to(root)

def main():
    parser = argparse.ArgumentParser()
    parser.add_argument('-s', '--source', metavar='dir', help='The directory containing the repository root', type=Path)
    parser.add_argument('-o', '--out', metavar='file', help='The name of the output self-extracting archive', type=Path, default=None)
    parser.add_argument('-t', '--temp', metavar='dir', help='A directory to temporarily extract files into', type=Path, default=None)
    parser.add_argument('-e', '--embed', help='Create an embedding layout', action='store_true', default=False)
    parser.add_argument('-a', '--arch', help='Specify the architecture to use (win32/amd64)', type=str, default="win32")
    ns = parser.parse_args()

    source = ns.source or (Path(__file__).resolve().parent.parent.parent)
    out = ns.out
    arch = ns.arch
    assert isinstance(source, Path)
    assert not out or isinstance(out, Path)
    assert isinstance(arch, str)

    if ns.temp:
        temp = ns.temp
        delete_temp = False
    else:
        temp = Path(tempfile.mkdtemp())
        delete_temp = True

    if out:
        try:
            out.parent.mkdir(parents=True)
        except FileExistsError:
            pass
    try:
        temp.mkdir(parents=True)
    except FileExistsError:
        pass

    layout = EMBED_LAYOUT if ns.embed else FULL_LAYOUT

    try:
        for t, s, p, c in layout:
<<<<<<< HEAD
            s = source / s.replace("$arch", arch)
            copied = copy_to_layout(temp / t.rstrip('/'), rglob(s, p, c))
=======
            if s == '$build':
                fs = build
            else:
                fs = source / s
            files = rglob(fs, p, c)
            extra_files = []
            if s == 'Lib' and p == '**/*':
                extra_files.append((
                    source / 'tools' / 'msi' / 'distutils.command.__init__.py',
                    Path('distutils') / 'command' / '__init__.py'
                ))
            copied = copy_to_layout(temp / t.rstrip('/'), chain(files, extra_files))
>>>>>>> f0888cd7
            print('Copied {} files'.format(copied))

        if ns.embed:
            with open(str(temp / (BASE_NAME + '._pth')), 'w') as f:
                print(BASE_NAME + '.zip', file=f)
                print('.', file=f)
                print('', file=f)
                print('# Uncomment to run site.main() automatically', file=f)
                print('#import site', file=f)

        if out:
            total = copy_to_layout(out, rglob(temp, '**/*', None))
            print('Wrote {} files to {}'.format(total, out))
    finally:
        if delete_temp:
            shutil.rmtree(temp, True)


if __name__ == "__main__":
    sys.exit(int(main() or 0))<|MERGE_RESOLUTION|>--- conflicted
+++ resolved
@@ -43,6 +43,7 @@
 }
 
 EXCLUDE_FILE_FROM_LIBS = {
+    'liblzma',
     'ssleay',
     'libeay',
     'python3stub',
@@ -178,7 +179,7 @@
 def main():
     parser = argparse.ArgumentParser()
     parser.add_argument('-s', '--source', metavar='dir', help='The directory containing the repository root', type=Path)
-    parser.add_argument('-o', '--out', metavar='file', help='The name of the output self-extracting archive', type=Path, default=None)
+    parser.add_argument('-o', '--out', metavar='file', help='The name of the output archive', type=Path, default=None)
     parser.add_argument('-t', '--temp', metavar='dir', help='A directory to temporarily extract files into', type=Path, default=None)
     parser.add_argument('-e', '--embed', help='Create an embedding layout', action='store_true', default=False)
     parser.add_argument('-a', '--arch', help='Specify the architecture to use (win32/amd64)', type=str, default="win32")
@@ -212,14 +213,7 @@
 
     try:
         for t, s, p, c in layout:
-<<<<<<< HEAD
-            s = source / s.replace("$arch", arch)
-            copied = copy_to_layout(temp / t.rstrip('/'), rglob(s, p, c))
-=======
-            if s == '$build':
-                fs = build
-            else:
-                fs = source / s
+            fs = source / s.replace("$arch", arch)
             files = rglob(fs, p, c)
             extra_files = []
             if s == 'Lib' and p == '**/*':
@@ -228,7 +222,6 @@
                     Path('distutils') / 'command' / '__init__.py'
                 ))
             copied = copy_to_layout(temp / t.rstrip('/'), chain(files, extra_files))
->>>>>>> f0888cd7
             print('Copied {} files'.format(copied))
 
         if ns.embed:
