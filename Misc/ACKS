Acknowledgements
----------------

This list is not complete and not in any useful order, but I would
like to thank everybody who contributed in any way, with code, hints,
bug reports, ideas, moral support, endorsement, or even complaints....
Without you, I would've stopped working on Python long ago!

	--Guido

PS: In the standard Python distribution, this file is encoded in UTF-8
and the list is in rough alphabetical order by last names.

Aahz
Michael Abbott
Rajiv Abraham
David Abrahams
Marc Abramowitz
Eldar Abusalimov
Ron Adam
Anton Afanasyev
Ali Afshar
Nitika Agarwal
Jim Ahlstrom
Farhan Ahmad
Matthew Ahrens
Nir Aides
Akira
Yaniv Aknin
Jyrki Alakuijala
Steve Alexander
Fred Allen
Jeff Allen
Ray Allen
Billy G. Allie
Kevin Altis
Skyler Leigh Amador
Joe Amenta
Rose Ames
A. Amoroso
Mark Anacker
Shashwat Anand
Anders Andersen
John Anderson
Pehr Anderson
Erik Andersén
Oliver Andrich
Ross Andrus
Fabrice Aneche
Juancarlo Añez
Chris Angelico
Jérémy Anger
Jon Anglin
Ankur Ankan
Heidi Annexstad
Ramchandra Apte
Éric Araujo
Alicia Arlen
Jeffrey Armstrong
Jason Asbahr
David Ascher
Ammar Askar
Chris AtLee
Aymeric Augustin
John Aycock
Donovan Baarda
Arne Babenhauserheide
Attila Babo
Matt Bachmann
Marcin Bachry
Alfonso Baciero
Dwayne Bailey
Stig Bakken
Greg Ball
Luigi Ballabio
Thomas Ballinger
Jeff Balogh
Manuel Balsera
Matt Bandy
Dmi Baranov
Michael J. Barber
Daniel Barclay
Nicolas Bareil
Chris Barker
Steven Barker
Anton Barkovsky
Nick Barnes
Quentin Barnes
David Barnett
Matthew Barnett
Richard Barran
Cesar Eduardo Barros
Des Barry
Emanuel Barry
Ulf Bartelt
Campbell Barton
Don Bashford
Pior Bastida
Nick Bastin
Ned Batchelder
Jeff Bauer
Michael R Bax
Anthony Baxter
Mike Bayer
Samuel L. Bayer
Tommy Beadle
Donald Beaudry
David Beazley
John Beck
Ingolf Becker
Neal Becker
Robin Becker
Torsten Becker
Bill Bedford
Michał Bednarski
Ian Beer
Stefan Behnel
Reimer Behrends
Ben Bell
Thomas Bellman
Alexander “Саша” Belopolsky
Eli Bendersky
Nikhil Benesch
David Benjamin
Oscar Benjamin
Andrew Bennetts
Andy Bensky
Bennett Benson
Ezra Berch
Michel Van den Bergh
Julian Berman
Brice Berna
Olivier Bernard
Eric Beser
Steven Bethard
Stephen Bevan
Ron Bickers
Natalia B. Bidart
Adrian von Bidder
David Binger
Dominic Binks
Philippe Biondi
Michael Birtwell
Stuart Bishop
Roy Bixler
Daniel Black
Jonathan Black
Renaud Blanch
Mike Bland
Martin Bless
Pablo Bleyer
Erik van Blokland
Eric Blossom
Sergey Bobrov
Finn Bock
Paul Boddie
Matthew Boedicker
Robin Boerdijk
Nikolay Bogoychev
David Bolen
Wouter Bolsterlee
Gawain Bolton
Forest Bond
Gregory Bond
Médéric Boquien
Matias Bordese
Jonas Borgström
Jurjen Bos
Peter Bosch
Dan Boswell
Eric Bouck
Thierry Bousch
Sebastian Boving
Michal Bozon
Jeff Bradberry
Aaron Brancotti
Monty Brandenberg
Georg Brandl
Christopher Brannon
Terrence Brannon
Erin Braswell
Sven Brauch
Germán M. Bravo
Erik Bray
Brian Brazil
Demian Brecht
Dave Brennan
Tom Bridgman
Anthony Briggs
Keith Briggs
Tobias Brink
Dillon Brock
Richard Brodie
Michael Broghton
Ammar Brohi
Daniel Brotsky
Jean Brouwers
Gary S. Brown
Titus Brown
Oleg Broytmann
Dave Brueck
Francisco Martín Brugué
Ian Bruntlett
Floris Bruynooghe
Matt Bryant
Stan Bubrouski
Colm Buckley
Erik de Bueger
Jan-Hein Bührman
Lars Buitinck
Dick Bulterman
Bill Bumgarner
Jimmy Burgett
Edmond Burnett
Tommy Burnette
Roger Burnham
Alastair Burt
Tarn Weisner Burton
Lee Busby
Katherine Busch
Ralph Butler
Laurent De Buyst
Zach Byrne
Vedran Čačić
Nicolas Cadou
Jp Calderone
Arnaud Calmettes
Daniel Calvelo
Tony Campbell
Brett Cannon
Tristan Carel
Mike Carlton
Pierre Carrier
Terry Carroll
Edward Catmur
Lorenzo M. Catucci
Bruno Cauet
Donn Cave
Charles Cazabon
Jesús Cea Avión
Per Cederqvist
Matej Cepl
Carl Cerecke
Octavian Cerna
Michael Cetrulo
Dave Chambers
Pascal Chambon
Nicholas Chammas
John Chandler
Hye-Shik Chang
Jeffrey Chang
Gavin Chappell
Godefroid Chapelle
Brad Chapman
Greg Chapman
Mitch Chapman
Matt Chaput
Yogesh Chaudhari
David Chaum
Nicolas Chauvat
Jerry Chen
Michael Chermside
Ingrid Cheung
Terry Chia
Albert Chin-A-Young
Adal Chiriliuc
Matt Chisholm
Lita Cho
Anders Chrigström
Tom Christiansen
Renee Chu
Vadim Chugunov
Mauro Cicognini
David Cinege
Craig Citro
Gilles Civario
Chris Clark
Diana Clarke
Laurie Clark-Michalek
Mike Clarkson
Andrew Clegg
Brad Clements
Robbie Clemons
Steve Clift
Hervé Coatanhay
Nick Coghlan
Josh Cogliati
Dave Cole
Terrence Cole
Benjamin Collar
Jeffery Collins
Robert Collins
Paul Colomiets
Christophe Combelles
Geremy Condra
Denver Coneybeare
Phil Connell
Juan José Conti
Matt Conway
Devin Cook
David M. Cooke
Jason R. Coombs
Garrett Cooper
Greg Copeland
Ian Cordasco
Aldo Cortesi
David Costanzo
Scott Cotton
Greg Couch
David Cournapeau
Julien Courteau
Steve Cousins
Francisco Couzo
Alex Coventry
Matthew Dixon Cowles
Ryan Coyner
Christopher A. Craig
Jeremy Craven
Laura Creighton
Tyler Crompton
Simon Cross
Felipe Cruz
Drew Csillag
Alessandro Cucci
Joaquin Cuenca Abela
Sebastian Cufre
John Cugini
Tom Culliton
Raúl Cumplido
Antonio Cuni
Brian Curtin
Lisandro Dalcin
Darren Dale
Andrew Dalke
Lars Damerow
Evan Dandrea
Eric Daniel
Scott David Daniels
Ben Darnell
Kushal Das
Jonathan Dasteel
Pierre-Yves David
A. Jesse Jiryu Davis
Merlijn van Deen
John DeGood
Ned Deily
Vincent Delft
Arnaud Delobelle
Konrad Delong
Erik Demaine
Martin Dengler
John Dennis
L. Peter Deutsch
Roger Dev
Philippe Devalkeneer
Raghuram Devarakonda
Caleb Deveraux
Catherine Devlin
Scott Dial
Alon Diamant
Toby Dickenson
Mark Dickinson
Jack Diederich
Daniel Diniz
Humberto Diogenes
Yves Dionne
Daniel Dittmar
Josip Djolonga
Walter Dörwald
Jaromir Dolecek
Ismail Donmez
Robert Donohue
Marcos Donolo
Dima Dorfman
Yves Dorfsman
Michael Dorman
Cesar Douady
Dean Draayer
Fred L. Drake, Jr.
Derk Drukker
John DuBois
Paul Dubois
Jacques Ducasse
Andrei Dorian Duma
Graham Dumpleton
Quinn Dunkan
Robin Dunn
Luke Dunstan
Virgil Dupras
Bruno Dupuis
Andy Dustman
Gary Duzan
Eugene Dvurechenski
Karmen Dykstra
Josip Dzolonga
Maxim Dzumanenko
Hans Eckardt
Rodolpho Eckhardt
Ulrich Eckhardt
David Edelsohn
John Edmonds
Grant Edwards
John Ehresman
Tal Einat
Eric Eisner
Andrew Eland
Julien Élie
Lance Ellinghaus
Daniel Ellis
Phil Elson
David Ely
Victor van den Elzen
Jeff Epler
Tom Epperly
Gökcen Eraslan
Stoffel Erasmus
Jürgen A. Erhard
Michael Ernst
Ben Escoto
Andy Eskilsson
André Espaze
Stefan Esser
Nicolas Estibals
Carey Evans
Stephen D Evans
Tim Everett
Paul Everitt
David Everly
Daniel Evers
Winston Ewert
Greg Ewing
Martijn Faassen
Clovis Fabricio
Andreas Faerber
Bill Fancher
Michael Farrell
Troy J. Farrell
Mark Favas
Boris Feld
Thomas Fenzl
Niels Ferguson
Francisco Fernández Castaño
Sebastian Fernandez
Florian Festi
John Feuerstein
Carl Feynman
Vincent Fiack
Anastasia Filatova
Tomer Filiba
Jeffrey Finkelstein
Russell Finn
Dan Finnie
Nils Fischbeck
Frederik Fix
Tom Flanagan
Matt Fleming
Hernán Martínez Foffani
Benjamin Fogle
Artem Fokin
Arnaud Fontaine
Michael Foord
Amaury Forgeot d'Arc
Doug Fort
Evens Fortuné
Chris Foster
John Fouhy
Andrew Francis
Matt Frank
Stefan Franke
Martin Franklin
Kent Frazier
Bruce Frederiksen
Jason Fried
Robin Friedrich
Bradley Froehle
Ivan Frohne
Matthias Fuchs
Jim Fulton
Tadayoshi Funaba
Gyro Funch
Peter Funk
Ethan Furman
Geoff Furnish
Ulisses Furquim
Hagen Fürstenau
Hallvard B Furuseth
Achim Gaedke
Martin von Gagern
Lele Gaifax
Santiago Gala
Yitzchak Gale
Matthew Gallagher
Quentin Gallet-Gilles
Riccardo Attilio Galli
Raymund Galvin
Nitin Ganatra
Fred Gansevles
Lars Marius Garshol
Jake Garver
Dan Gass
Andrew Gaul
Matthieu Gautier
Stephen M. Gava
Xavier de Gaye
Harry Henry Gebel
Tamás Bence Gedai
Marius Gedminas
Jan-Philip Gehrcke
Thomas Gellekum
Gabriel Genellina
Christos Georgiou
Elazar Gershuni
Ben Gertzfield
Nadim Ghaznavi
Dinu Gherman
Jonathan Giddy
Johannes Gijsbers
Michael Gilfix
Julian Gindi
Yannick Gingras
Neil Girdhar
Matt Giuca
Wim Glenn
Michael Goderbauer
Karan Goel
Jeroen Van Goey
Christoph Gohlke
Tim Golden
Guilherme Gonçalves
Tiago Gonçalves
Chris Gonnerman
Shelley Gooch
David Goodger
Hans de Graaff
Tim Graham
Kim Gräsman
Nathaniel Gray
Eddy De Greef
Grant Griffin
Andrea Griffini
Duncan Grisby
Olivier Grisel
Fabian Groffen
Eric Groo
Daniel Andrade Groppe
Dag Gruneau
Filip Gruszczyński
Thomas Guettler
Yuyang Guo
Anuj Gupta
Michael Guravage
Lars Gustäbel
Thomas Güttler
Jonas H.
Joseph Hackman
Barry Haddow
Philipp Hagemeister
John Hagen
Paul ten Hagen
Rasmus Hahn
Peter Haight
Václav Haisman
Zbigniew Halas
Walker Hale IV
Bob Halley
Jesse Hallio
Jun Hamano
Alexandre Hamelin
Anders Hammarquist
Mark Hammond
Harald Hanche-Olsen
Manus Hand
Milton L. Hankins
Stephen Hansen
Barry Hantman
Lynda Hardman
Derek Harland
Jason Harper
David Harrigan
Brian Harring
Jonathan Hartley
Travis B. Hartwell
Larry Hastings
Tim Hatch
Shane Hathaway
Michael Haubenwallner
Janko Hauser
Rycharde Hawkes
Ben Hayden
Jochen Hayek
Tim Heaney
Henrik Heimbuerger
Christian Heimes
Thomas Heller
Malte Helmert
Lance Finn Helsten
Jonathan Hendry
Michael Henry
James Henstridge
Kasun Herath
Chris Herborth
Ivan Herman
Jürgen Hermann
Gary Herron
Ernie Hershey
Thomas Herve
Bernhard Herzog
Magnus L. Hetland
Raymond Hettinger
Kevan Heydon
Wouter van Heyst
Kelsey Hightower
Jason Hildebrand
Aaron Hill
Richie Hindle
Konrad Hinsen
David Hobley
Tim Hochberg
Benjamin Hodgson
Joerg-Cyril Hoehle
Gregor Hoffleit
Chris Hoffman
Stefan Hoffmeister
Albert Hofkamp
Chris Hogan
Tomas Hoger
Jonathan Hogg
Kamilla Holanda
Steve Holden
Akintayo Holder
Thomas Holenstein
Gerrit Holl
Shane Holloway
Rune Holm
Thomas Holmes
Craig Holmquist
Philip Homburg
Naofumi Honda
Jeffrey Honig
Rob Hooft
Michiel de Hoon
Brian Hooper
Randall Hopper
Nadav Horesh
Alon Horev
Jan Hosang
Jonathan Hosmer
Alan Hourihane
Ken Howard
Brad Howes
Mike Hoy
Ben Hoyt
Chiu-Hsiang Hsu
Chih-Hao Huang
Christian Hudon
Lawrence Hudson
Michael Hudson
Jim Hugunin
Greg Humphreys
Eric Huss
Nehal Hussain
Taihyun Hwang
Jeremy Hylton
Ludwig Hähne
Gerhard Häring
Fredrik Håård
Florian Höch
Catalin Iacob
Mihai Ibanescu
Ali Ikinci
Aaron Iles
Thomas Ilsche
Lars Immisch
Bobby Impollonia
Naoki Inada
Meador Inge
Peter Ingebretson
Tony Ingraldi
John Interrante
Bob Ippolito
Roger Irwin
Atsuo Ishimoto
Kasia Jachim
Adam Jackson
Ben Jackson
Paul Jackson
Manuel Jacob
David Jacobs
Kevin Jacobs
Kjetil Jacobsen
Bertrand Janin
Geert Jansen
Jack Jansen
Hans-Peter Jansen
Bill Janssen
Thomas Jarosch
Juhana Jauhiainen
Rajagopalasarma Jayakrishnan
Devin Jeanpierre
Zbigniew Jędrzejewski-Szmek
Julien Jehannet
Muhammad Jehanzeb
Drew Jenkins
Flemming Kjær Jensen
Philip H. Jensen
Philip Jenvey
MunSic Jeong
Chris Jerdonek
Joe Jevnik
Jim Jewett
Pedro Diaz Jimenez
Orjan Johansen
Fredrik Johansson
Gregory K. Johnson
Kent Johnson
Michael Johnson
Simon Johnston
Matt Joiner
Thomas Jollans
Nicolas Joly
Brian K. Jones
Evan Jones
Glenn Jones
Jeremy Jones
Richard Jones
Irmen de Jong
Lucas de Jonge
Kristján Valur Jónsson
Jens B. Jorgensen
John Jorgensen
Sijin Joseph
Andreas Jung
Tattoo Mabonzo K.
Sarah K.
Sunny K
Bohuslav Kabrda
Alexey Kachayev
Bob Kahn
Kurt B. Kaiser
Tamito Kajiyama
Jan Kaliszewski
Peter van Kampen
Jan Kanis
Rafe Kaplan
Jacob Kaplan-Moss
Allison Kaptur
Janne Karila
Per Øyvind Karlsen
Anton Kasyanov
Lou Kates
Makoto Kato
Hiroaki Kawai
Dmitry Kazakov
Brian Kearns
Sebastien Keim
Ryan Kelly
Dan Kenigsberg
Randall Kern
Robert Kern
Jim Kerr
Magnus Kessler
Lawrence Kesteloot
Vivek Khera
Dhiru Kholia
Akshit Khurana
Mads Kiilerich
Jason Killen
Jan Kim
Taek Joo Kim
Sam Kimbrel
James King
W. Trevor King
Paul Kippes
Steve Kirsch
Sebastian Kirsche
Kamil Kisiel
Akira Kitada
Ron Klatchko
Reid Kleckner
Bastian Kleineidam
Bob Kline
Matthias Klose
Jeremy Kloth
Thomas Kluyver
Kim Knapp
Lenny Kneler
Pat Knight
Jeff Knupp
Kubilay Kocak
Greg Kochanski
Manvisha Kodali
Niklas Koep
Damon Kohler
Marko Kohtala
Vajrasky Kok
Guido Kollerie
Jacek Kołodziej
Jacek Konieczny
Arkady Koplyarov
Peter A. Koren
Марк Коренберг
Vlad Korolev
Susumu Koshiba
Joseph Koshy
Daniel Kozan
Jerzy Kozera
Maksim Kozyarchuk
Stefan Krah
Rolf Krahl
Bob Kras
Sebastian Kreft
Holger Krekel
Michael Kremer
Fabian Kreutz
Cédric Krier
Pedro Kroger
Hannu Krosing
Andrej Krpic
Ivan Krstić
Steven Kryskalla
Andrew Kuchling
Dave Kuhlman
Jon Kuhn
Upendra Kumar
Toshio Kuratomi
Ilia Kurenkov
Vladimir Kushnir
Erno Kuusela
Ross Lagerwall
Cameron Laird
David Lam
Thomas Lamb
Valerie Lambert
Jean-Baptiste "Jiba" Lamy
Ronan Lamy
Peter Landry
Torsten Landschoff
Łukasz Langa
Tino Lange
Glenn Langford
Andrew Langmead
Wolfgang Langner
Detlef Lannert
Soren Larsen
Amos Latteier
Piers Lauder
Ben Laurie
Yoni Lavi
Simon Law
Julia Lawall
Chris Lawrence
Mark Lawrence
Chris Laws
Michael Layzell
Michael Lazar
Brian Leair
Mathieu Leduc-Hamel
Amandine Lee
Antony Lee
Christopher Lee
Inyeol Lee
James Lee
John J. Lee
Thomas Lee
Tennessee Leeuwenburg
Luc Lefebvre
Pierre Paul Lefebvre
Glyph Lefkowitz
Vincent Legoll
Kip Lehman
Joerg Lehmann
Robert Lehmann
Petri Lehtinen
Luke Kenneth Casson Leighton
John Leitch
Tshepang Lekhonkhobe
Marc-André Lemburg
Mateusz Lenik
John Lenton
Kostyantyn Leschenko
Benno Leslie
Christopher Tur Lesniewski-Laas
Alain Leufroy
Mark Levinson
Mark Levitt
Ivan Levkivskyi
William Lewis
Akira Li
Robert Li
Xuanji Li
Robert van Liere
Ross Light
Shawn Ligocki
Martin Ligr
Gediminas Liktaras
Vitor de Lima
Grant Limberg
Christopher Lindblad
Ulf A. Lindgren
Björn Lindqvist
Per Lindqvist
Eric Lindvall
Gregor Lingl
Everett Lipman
Mirko Liss
Alexander Liu
Nick Lockwood
Stephanie Lockwood
Martin von Löwis
Hugo Lopes Tavares
Guillermo López-Anglada
Anne Lord
Alex LordThorsen
Tom Loredo
Justin Love
Ned Jackson Lovely
Peter Lovett
Chalmer Lowe
Jason Lowe
Tony Lownds
Ray Loyzaga
Kang-Hao (Kenny) Lu
Lukas Lueg
Loren Luke
Fredrik Lundh
Mike Lundy
Zhongyue Luo
Mark Lutz
Taras Lyapun
Jim Lynch
Mikael Lyngvig
Jeff MacDonald
John Machin
Andrew I MacIntyre
Tim MacKenzie
Nick Maclaren
Don MacMillen
Tomasz Maćkowiak
Wolfgang Maier
Steve Majewski
Marek Majkowski
Grzegorz Makarewicz
David Malcolm
Greg Malcolm
William Mallard
Ken Manheimer
Vladimir Marangozov
Colin Marc
Vincent Marchetti
David Marek
Doug Marien
Sven Marnach
Alex Martelli
Anthony Martin
Owen Martin
Sidney San Martín
Westley Martínez
Sébastien Martini
Roger Masse
Nick Mathewson
Simon Mathieu
Laura Matson
Graham Matthews
mattip
Martin Matusiak
Dieter Maurer
Lev Maximov
Daniel May
Madison May
Lucas Maystre
Arnaud Mazin
Pam McA'Nulty
Matt McClure
Jack McCracken
Rebecca McCreary
Kirk McDonald
Chris McDonough
Michael McFadden
Greg McFarlane
Alan McIntyre
Jessica McKellar
Michael McLay
Brendan McLoughlin
Mark Mc Mahon
Gordon McMillan
Andrew McNamara
Caolan McNamara
Jeff McNeil
Craig McPheeters
Lambert Meertens
Bill van Melle
Lucas Prado Melo
Ezio Melotti
Doug Mennella
Brian Merrell
Alexis Métaireau
Luke Mewburn
Carl Meyer
Mike Meyer
Piotr Meyer
Steven Miale
Jason Michalski
Franck Michea
Vincent Michel
Trent Mick
Tom Middleton
Thomas Miedema
Stan Mihai
Stefan Mihaila
Aristotelis Mikropoulos
Paolo Milani
Chad Miller
Damien Miller
Jason V. Miller
Jay T. Miller
Katie Miller
Oren Milman
Roman Milner
Julien Miotte
Andrii V. Mishkovskyi
Dom Mitchell
Dustin J. Mitchell
Tim Mitchell
Zubin Mithra
Florian Mladitsch
Doug Moen
The Dragon De Monsyne
Bastien Montagne
Skip Montanaro
Peter Moody
Paul Moore
Ross Moore
Ben Morgan
Emily Morehouse
Derek Morr
James A Morrison
Martin Morrison
Derek McTavish Mounce
Alessandro Moura
Pablo Mouzo
Mher Movsisyan
Ruslan Mstoi
Valentina Mukhamedzhanova
Michael Mulich
Sape Mullender
Sjoerd Mullender
Michael Muller
Neil Muller
Louis Munro
R. David Murray
Matti Mäki
Jörg Müller
Kaushik N
Dale Nagata
John Nagle
Takahiro Nakayama
Travers Naran
Charles-François Natali
Vilmos Nebehaj
Fredrik Nehr
Tony Nelson
Trent Nelson
Chad Netzer
Max Neunhöffer
Anthon van der Neut
George Neville-Neil
Hieu Nguyen
Johannes Nicolai
Samuel Nicolary
Jonathan Niehof
Gustavo Niemeyer
Oscar Nierstrasz
Hrvoje Nikšić
Gregory Nofi
Jesse Noller
Bill Noon
Stefan Norberg
Tim Northover
Joe Norton
Neal Norwitz
Mikhail Novikov
Michal Nowikowski
Steffen Daode Nurpmeso
Thomas Nyberg
Nigel O'Brian
John O'Connor
Kevin O'Connor
Tim O'Malley
Dan O'Reilly
Zooko O'Whielacronx
Aaron Oakley
James Oakley
Elena Oat
Jon Oberheide
Milan Oberkirch
Pascal Oberndoerfer
Jeffrey Ollie
Adam Olsen
Grant Olson
Koray Oner
Piet van Oostrum
Tomas Oppelstrup
Jason Orendorff
Douglas Orr
William Orr
Michele Orrù
Oleg Oshmyan
Denis S. Otkidach
Peter Otten
Michael Otteneder
Richard Oudkerk
Russel Owen
Joonas Paalasmaa
Martin Packman
Shriphani Palakodety
Julien Palard
Aviv Palivoda
Ondrej Palkovsky
Mike Pall
Todd R. Palmer
Juan David Ibáñez Palomar
Nicola Palumbo
Jan Palus
Yongzhi Pan
Martin Panter
Mathias Panzenböck
Marco Paolini
M. Papillon
Peter Parente
Alexandre Parenteau
Dan Parisien
HyeSoo Park
William Park
Claude Paroz
Heikki Partanen
Harri Pasanen
Gaël Pasgrimaud
Ashish Nitin Patil
Alecsandru Patrascu
Randy Pausch
Samuele Pedroni
Justin Peel
Marcel van der Peijl
Berker Peksag
Andreas Pelme
Steven Pemberton
Bo Peng
Santiago Peresón
George Peristerakis
Thomas Perl
Mathieu Perreault
Mark Perrego
Trevor Perrin
Gabriel de Perthuis
Tim Peters
Benjamin Peterson
Joe Peterson
Ulrich Petri
Chris Petrilli
Roumen Petrov
Bjorn Pettersen
Justin D. Pettit
Esa Peuha
Ronny Pfannschmidt
Geoff Philbrick
Gavrie Philipson
Adrian Phillips
Dusty Phillips
Christopher J. Phoenix
James Pickering
Neale Pickett
Steve Piercy
Jim St. Pierre
Dan Pierson
Martijn Pieters
Anand B. Pillai
François Pinard
Tom Pinckney
Zach Pincus
Michael Piotrowski
Zero Piraeus
Antoine Pitrou
Jean-François Piéronne
Oleg Plakhotnyuk
Remi Pointel
Jon Poler
Ariel Poliak
Guilherme Polo
Illia Polosukhin
Michael Pomraning
Martin Pool
Iustin Pop
Claudiu Popa
John Popplewell
Matheus Vieira Portela
Davin Potts
Guillaume Pratte
Florian Preinstorfer
Amrit Prem
Paul Prescod
Donovan Preston
Eric Price
Paul Price
Iuliia Proskurnia
Dorian Pula
Jyrki Pulliainen
Steve Purcell
Eduardo Pérez
Fernando Pérez
Kevin Jing Qiu
Pierre Quentel
Brian Quinlan
Anders Qvist
Thomas Rachel
Ram Rachum
Jérôme Radix
Burton Radons
Abhilash Raj
Shorya Raj
Jeff Ramnani
Bayard Randel
Varpu Rantala
Brodie Rao
Rémi Rampin
Senko Rasic
Antti Rasinen
Nikolaus Rath
Sridhar Ratnakumar
Ysj Ray
Eric S. Raymond
Edward K. Ream
Chris Rebert
Marc Recht
John Redford
Terry J. Reedy
Gareth Rees
Steve Reeves
Lennart Regebro
John Regehr
Federico Reghenzani
Ofir Reichenberg
Sean Reifschneider
Michael P. Reilly
Bernhard Reiter
Steven Reiz
Roeland Rengelink
Antoine Reversat
Flávio Ribeiro
Francesco Ricciardi
Tim Rice
Martin Richard
Jan Pieter Riegel
Armin Rigo
Arc Riley
Nicholas Riley
Jean-Claude Rimbault
Vlad Riscutia
Wes Rishel
Daniel Riti
Juan M. Bello Rivas
Mohd Sanad Zaki Rizvi
Davide Rizzo
Anthony Roach
Carl Robben
Ben Roberts
Mark Roberts
Andy Robinson
Jim Robinson
Yolanda Robla
Daniel Rocco
Mark Roddy
Kevin Rodgers
Sean Rodman
Giampaolo Rodola
Mauro S. M. Rodrigues
Elson Rodriguez
Adi Roiban
Luis Rojas
Mike Romberg
Armin Ronacher
Case Roole
Timothy Roscoe
Erik Rose
Mark Roseman
Josh Rosenberg
Jim Roskind
Brian Rosner
Ignacio Rossi
Guido van Rossum
Just van Rossum
Hugo van Rossum
Saskia van Rossum
Robin Roth
Clement Rouault
Donald Wallace Rouse II
Liam Routt
Todd Rovito
Craig Rowland
Clinton Roy
Paul Rubin
Sam Ruby
Demur Rumed
Audun S. Runde
Eran Rundstein
Rauli Ruohonen
Laura Rupprecht
Jeff Rush
Sam Rushing
Mark Russell
Rusty Russell
Nick Russo
James Rutherford
Chris Ryland
Bernt Røskar Brenna
Constantina S.
Matthieu S
Patrick Sabin
Sébastien Sablé
Amit Saha
Suman Saha
Hajime Saitou
George Sakkis
Victor Salgado
Rich Salz
Kevin Samborn
Adrian Sampson
James Sanders
Ilya Sandler
Rafael Santos
Simon Sapin
Mark Sapiro
Ty Sarna
Hugh Sasse
Bob Savage
Dave Sawyer
Ben Sayer
Luca Sbardella
Marco Scataglini
Andrew Schaaf
Michael Scharf
Andreas Schawo
Neil Schemenauer
David Scherer
Wolfgang Scherer
Hynek Schlawack
Bob Schmertz
Gregor Schmid
Ralf Schmitt
Michael Schneider
Peter Schneider-Kamp
Arvin Schnell
Nofar Schnider
Ed Schouten
Scott Schram
Robin Schreiber
Chad J. Schroeder
Christian Schubert
Sam Schulenburg
Andreas Schwab
Stefan Schwarzer
Dietmar Schwertberger
Federico Schwindt
Barry Scott
Steven Scott
Nick Seidenman
Žiga Seilnacht
Yury Selivanov
Fred Sells
Jiwon Seo
Iñigo Serna
Joakim Sernbrant
Roger D. Serwy
Jerry Seutter
Pete Sevander
Denis Severson
Ian Seyer
Dmitry Shachnev
Anish Shah
Daniel Shahaf
Mark Shannon
Ha Shao
Richard Shapiro
Soumya Sharma
Varun Sharma
Daniel Shaulov
Vlad Shcherbina
Justin Sheehy
Charlie Shepherd
Bruce Sherwood
Alexander Shigin
Pete Shinners
Michael Shiplett
John W. Shipman
Shiyao Ma
Alex Shkop
Joel Shprentz
Yue Shuaijie
Jaysinh Shukla
Terrel Shumway
Eric Siegerman
Paul Sijben
SilentGhost
Tim Silk
Michael Simcich
Ionel Simionescu
Kirill Simonov
Nathan Paul Simons
Guilherme Simões
Adam Simpkins
Ravi Sinha
Janne Sinkkonen
Ng Pheng Siong
Yann Sionneau
George Sipe
J. Sipprell
Kragen Sitaker
Ville Skyttä
Michael Sloan
Nick Sloan
Václav Šmilauer
Christopher Smith
Eric V. Smith
Gregory P. Smith
Mark Smith
Roy Smith
Ryan Smith-Roberts
Rafal Smotrzyk
Josh Snider
Eric Snow
Dirk Soede
Nir Soffer
Paul Sokolovsky
Evgeny Sologubov
Cody Somerville
Anthony Sottile
Edoardo Spadolini
Geoffrey Spear
Clay Spence
Stefan Sperling
Nicholas Spies
Per Spilling
Joshua Spoerri
Noah Spurrier
Nathan Srebro
RajGopal Srinivasan
Tage Stabell-Kulo
Quentin Stafford-Fraser
Frank Stajano
Joel Stanley
Anthony Starks
Oliver Steele
Greg Stein
Marek Stepniowski
Baruch Sterin
Chris Stern
Eli Stevens
Alex Stewart
Victor Stinner
Richard Stoakley
Peter Stoehr
Casper Stoel
Daniel Stokes
Michael Stone
Serhiy Storchaka
Ken Stox
Dan Stromberg
Donald Stufft
Daniel Stutzbach
Andreas Stührk
Colin Su
Pal Subbiah
Nathan Sullivan
Mark Summerfield
Reuben Sumner
Eryk Sun
Marek Šuppa
Hisao Suzuki
Kalle Svensson
Andrew Svetlov
Paul Swartz
Al Sweigart
Thenault Sylvain
Péter Szabó
John Szakmeister
Piotr Szczepaniak
Amir Szekely
Maciej Szulik
Joel Taddei
Arfrever Frehtes Taifersar Arahesis
Hideaki Takahashi
Takase Arihiro
Indra Talip
Neil Tallim
Geoff Talvola
Anish Tambe
Musashi Tamura
William Tanksley
Christian Tanzer
Steven Taschuk
Amy Taylor
Julian Taylor
Monty Taylor
Anatoly Techtonik
Martin Teichmann
Gustavo Temple
Mikhail Terekhov
Victor Terrón
Richard M. Tew
Tobias Thelen
Févry Thibault
Lowe Thiderman
Nicolas M. Thiéry
James Thomas
Robin Thomas
Brian Thorne
Stephen Thorne
Jeremy Thurgood
Eric Tiedemann
July Tikhonov
Tracy Tims
Oren Tirosh
Tim Tisdall
Jason Tishler
Christian Tismer
Jim Tittsler
Frank J. Tobin
Bennett Todd
R Lindsay Todd
Eugene Toder
Erik Tollerud
Stephen Tonkin
Matias Torchinsky
Sandro Tosi
Richard Townsend
David Townshend
Nathan Trapuzzano
Laurence Tratt
Alberto Trevino
Mayank Tripathi
Matthias Troffaes
Tom Tromey
John Tromp
Diane Trout
Jason Trowbridge
Brent Tubbs
Anthony Tuininga
Erno Tukia
David Turner
Stephen Turner
Itamar Turner-Trauring
Theodore Turocy
Bill Tutt
Fraser Tweedale
Doobee R. Tzeck
Eren Türkay
Lionel Ulmer
Adnan Umer
Roger Upole
Daniel Urban
Michael Urman
Hector Urtubia
Lukas Vacek
Ville Vainio
Andi Vajda
Case Van Horsen
John Mark Vandenberg
Kyle VanderBeek
Andrew Vant
Atul Varma
Dmitry Vasiliev
Sebastian Ortiz Vasquez
Alexandre Vassalotti
Nadeem Vawda
Sye van der Veen
Frank Vercruesse
Mike Verdone
Jaap Vermeulen
Nikita Vetoshkin
Al Vezza
Petr Victorin
Jacques A. Vidrine
John Viega
Dino Viehland
Kannan Vijayan
Kurt Vile
Norman Vine
Pauli Virtanen
Frank Visser
Johannes Vogel
Michael Vogt
Radu Voicilas
Alex Volkov
Guido Vranken
Martijn Vries
Sjoerd de Vries
Jonas Wagner
Daniel Wagner-Hall
Niki W. Waibel
Wojtek Walczak
Charles Waldman
Richard Walker
Larry Wall
Kevin Walzer
Rodrigo Steinmuller Wanderley
Dingyuan Wang
Ke Wang
Liang-Bo Wang
Greg Ward
Tom Wardill
Zachary Ware
Barry Warsaw
Steve Waterbury
Bob Watson
David Watson
Aaron Watters
Henrik Weber
Leon Weber
Corran Webster
Glyn Webster
Phil Webster
Stefan Wehr
Zack Weinberg
Bob Weiner
Edward Welbourne
Cliff Wells
Rickard Westman
Joseph Weston
Jeff Wheeler
Christopher White
David White
Mats Wichmann
Truida Wiedijk
Felix Wiemann
Gerry Wiener
Frank Wierzbicki
Mariatta Wijaya
Santoso Wijaya
Chris Wilcox
Bryce "Zooko" Wilcox-O'Hearn
Timothy Wild
Jakub Wilk
Gerald S. Williams
Jason Williams
John Williams
Sue Williams
Carol Willing
Steven Willis
Frank Willison
Alex Willmer
David Wilson
Geoff Wilson
Greg V. Wilson
J Derek Wilson
Paul Winkler
Jody Winston
Collin Winter
Dik Winter
Blake Winton
Jean-Claude Wippler
Stéphane Wirtel
Lars Wirzenius
John Wiseman
Chris Withers
Stefan Witzel
Irek Wlizlo
David Wolever
Klaus-Juergen Wolf
Dan Wolfe
Richard Wolff
Adam Woodbeck
Steven Work
Gordon Worley
Darren Worrall
Thomas Wouters
Daniel Wozniak
Wei Wu
Heiko Wundram
Doug Wyatt
Xiang Zhang
Robert Xiao
Florent Xicluna
Arnon Yaari
Alakshendra Yadav
Hirokazu Yamamoto
Ka-Ping Yee
Chi Hsuan Yen
Jason Yeo
EungJun Yi
Bob Yodlowski
Danny Yoo
Rory Yorke
George Yoshida
Kazuhiro Yoshida
Masazumi Yoshikawa
Arnaud Ysmal
Bernard Yue
Moshe Zadka
Milan Zamazal
Artur Zaprzala
Mike Zarnstorff
Yury V. Zaytsev
Siebren van der Zee
Nickolai Zeldovich
Yuxiao Zeng
Uwe Zessin
Cheng Zhang
Kai Zhu
Tarek Ziadé
Jelle Zijlstra
Gennadiy Zlobin
Doug Zongker
Peter Åstrand
<<<<<<< HEAD
evilzero
=======
evilzero
Chi Hsuan Yen
Dhushyanth Ramasamy
>>>>>>> 6721c7c3
<|MERGE_RESOLUTION|>--- conflicted
+++ resolved
@@ -1710,10 +1710,5 @@
 Gennadiy Zlobin
 Doug Zongker
 Peter Åstrand
-<<<<<<< HEAD
 evilzero
-=======
-evilzero
-Chi Hsuan Yen
-Dhushyanth Ramasamy
->>>>>>> 6721c7c3
+Dhushyanth Ramasamy